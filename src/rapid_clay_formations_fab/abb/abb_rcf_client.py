--- conflicted
+++ resolved
@@ -262,13 +262,9 @@
         # Execute trajectories in place motion until the last
         for trajectory in element.place_trajectories[:-1]:
             self.execute_trajectory(
-<<<<<<< HEAD
-                trajectory, self.speed.pick_place, self.zone.travel,
-=======
                 trajectory,
-                self.speed.precise,
-                self.zone.travel,
->>>>>>> d5b7c301
+                self.speed.pick_place,
+                self.zone.travel,
             )
 
         # Before executing last place trajectory, retract the needles.
